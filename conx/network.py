--- conflicted
+++ resolved
@@ -1155,7 +1155,6 @@
         return plot_activations(self, from_layer, from_units, to_layer, to_unit,
                                 colormap, default_from_layer_value, resolution,
                                 act_range, show_values)
-<<<<<<< HEAD
         
     def plot_layer_weights(self, layer_name, units='all', wrange=None, wmin=None, wmax=None,
                            cmap='gray', vshape=None, cbar=True, ticks=5, figsize=(12,3)):
@@ -1271,8 +1270,6 @@
                 else:
                     print('%5.2f' % (w,), end=" ")
             print()
-=======
->>>>>>> 5bdac920
 
     def plot(self, metrics=None, ymin=None, ymax=None, start=0, end=None, legend='upper right',
              title=None, svg=False):
